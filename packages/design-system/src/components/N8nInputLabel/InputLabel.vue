--- conflicted
+++ resolved
@@ -1,9 +1,5 @@
 <template>
-<<<<<<< HEAD
-	<div :class="$style.container" v-bind="$attrs">
-=======
-	<div :class="$style.container" v-on="$listeners" data-test-id="input-label">
->>>>>>> 40293863
+	<div :class="$style.container" v-bind="$attrs" data-test-id="input-label">
 		<label
 			v-if="label || $slots.options"
 			:for="inputName"
