--- conflicted
+++ resolved
@@ -1162,11 +1162,10 @@
 	typeValidation: 'strict' | 'loose' | {}; // default = strict, `| {}` is a TypeScript trick to allow custom strings, but still give autocomplete
 }>;
 
-<<<<<<< HEAD
 export type AssignmentTypeOptions = Partial<{
 	hideType?: boolean; // visible by default
 }>;
-=======
+
 export type DisplayCondition =
 	| { _cnd: { eq: NodeParameterValue } }
 	| { _cnd: { not: NodeParameterValue } }
@@ -1179,7 +1178,6 @@
 	| { _cnd: { endsWith: string } }
 	| { _cnd: { includes: string } }
 	| { _cnd: { regex: string } };
->>>>>>> c3ec5038
 
 export interface IDisplayOptions {
 	hide?: {
