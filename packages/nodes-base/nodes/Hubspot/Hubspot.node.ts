--- conflicted
+++ resolved
@@ -944,17 +944,6 @@
 
 			// Get all the custom object types to display them to user so that he can select them
 			async getCustomObjectTypes(this: ILoadOptionsFunctions): Promise<INodePropertyOptions[]> {
-<<<<<<< HEAD
-				const returnData: INodePropertyOptions[] = [{
-					name: 'Contact',
-					value: '0-1',
-				}];
-				const endpoint = '/crm/v3/schemas';
-				const properties = await hubspotApiRequest.call(this, 'GET', endpoint, {});
-				for (const customObjectType of properties.results) {
-					const objectLabel = customObjectType.labels.singular;
-					const objectTypeId = customObjectType.objectTypeId;
-=======
 				const returnData: INodePropertyOptions[] = [
 					{
 						name: 'Contact',
@@ -1038,7 +1027,6 @@
 				for (const objectType of properties.results) {
 					const objectLabel = objectType.labels.singular;
 					const objectTypeId = objectType.objectTypeId;
->>>>>>> 70018d1a
 					returnData.push({
 						name: objectLabel,
 						value: objectTypeId,
@@ -1049,13 +1037,8 @@
 			// Get the properties of a custom object type
 			async getCustomObjectProperties(this: ILoadOptionsFunctions): Promise<INodePropertyOptions[]> {
 				const returnData: INodePropertyOptions[] = [];
-<<<<<<< HEAD
-				const customObjectType = this.getNodeParameter('customObjectType', 0) as string;
-				const endpoint = `/crm/v3/schemas/${customObjectType}`;
-=======
 				const objectType = this.getNodeParameter('objectType', 0) as string;
 				const endpoint = `/crm/v3/schemas/${objectType}`;
->>>>>>> 70018d1a
 				const result = await hubspotApiRequest.call(this, 'GET', endpoint, {});
 				const properties = result.properties;
 
@@ -1073,19 +1056,11 @@
 			// Get all properties that can be used as property id
 			async getCustomObjectIdProperties(this: ILoadOptionsFunctions): Promise<INodePropertyOptions[]> {
 				const returnData: INodePropertyOptions[] = [];
-<<<<<<< HEAD
-				const customObjectType = this.getNodeParameter('customObjectType', 0) as string;
-				if (!customObjectType) {
-					return [];
-				}
-				const endpoint = `/crm/v3/schemas/${customObjectType}`;
-=======
 				const objectType = this.getNodeParameter('objectType', 0) as string;
 				if (!objectType) {
 					return [];
 				}
 				const endpoint = `/crm/v3/schemas/${objectType}`;
->>>>>>> 70018d1a
 				const result = await hubspotApiRequest.call(this, 'GET', endpoint, {});
 				const properties = result.properties;
 				const idProperties = properties.filter((property: { hasUniqueValue?: boolean }) => property.hasUniqueValue === true);
@@ -1095,11 +1070,7 @@
 					value: '',
 				});
 
-<<<<<<< HEAD
-				if (customObjectType === '0-1' || customObjectType === 'contact') {
-=======
 				if (objectType === '0-1' || objectType === 'contact') {
->>>>>>> 70018d1a
 					returnData.push({
 						name: 'Email',
 						value: 'email',
@@ -1130,32 +1101,20 @@
 		const operation = this.getNodeParameter('operation', 0) as string;
 
 		if (resource === 'customObject' && operation.includes('batch')) {
-<<<<<<< HEAD
-			const customObjectType = this.getNodeParameter('customObjectType', 0, '') as string;
-=======
 			const objectType = this.getNodeParameter('objectType', 0, '') as string;
->>>>>>> 70018d1a
 			if (!this.continueOnFail()) {
 				throw new Error('Batch operations only work with continue on fail set to true.');
 			}
 
 			// The maximum batch size is 10 for contacts and 100 for everything else.
 			// https://developers.hubspot.com/docs/api/crm/understanding-the-crm
-<<<<<<< HEAD
-			const maxBatchSize = customObjectType === '0-1' || customObjectType === 'contact' ? 10 : 100;
-=======
 			const maxBatchSize = objectType === '0-1' || objectType === 'contact' ? 10 : 100;
->>>>>>> 70018d1a
 
 			const batches = Math.ceil(length / maxBatchSize);
 			const resultsPromises = [...new Array(batches)].map(async (_, batchNumber) => {
 				try {
 					const batchStart = batchNumber * maxBatchSize;
 					const batchSize = Math.min(length - batchStart, maxBatchSize);
-<<<<<<< HEAD
-					const batchEnd = batchStart + batchSize;
-=======
->>>>>>> 70018d1a
 
 					if (operation === 'batchGet') {
 						const additionalFields = this.getNodeParameter('additionalFields', 0) as IDataObject;
@@ -1167,11 +1126,7 @@
 							idProperty: idProperty || undefined,
 							inputs: ([...new Array(batchSize)]).map((_, index) => ({ id: this.getNodeParameter('objectId', index + batchStart) as string })),
 						};
-<<<<<<< HEAD
-						const endpoint = `/crm/v3/objects/${customObjectType}/batch/read`;
-=======
 						const endpoint = `/crm/v3/objects/${objectType}/batch/read`;
->>>>>>> 70018d1a
 						const response = await hubspotApiRequest.call(this, 'POST', endpoint, requestBody);
 
 						const results = response.results;
@@ -1191,11 +1146,7 @@
 								idProperty,
 								inputs: ([...new Array(batchSize)]).map((_, index) => ({ id: this.getNodeParameter('objectId', index + batchStart) as string })),
 							};
-<<<<<<< HEAD
-							const endpoint = `/crm/v3/objects/${customObjectType}/batch/read`;
-=======
 							const endpoint = `/crm/v3/objects/${objectType}/batch/read`;
->>>>>>> 70018d1a
 							const response = await hubspotApiRequest.call(this, 'POST', endpoint, requestBody);
 							response.results.forEach((result: { id: string, properties: Record<string, string> }) => {
 								idMap[result.properties[idProperty]] = result.id;
@@ -1216,21 +1167,11 @@
 								id,
 							})),
 						};
-<<<<<<< HEAD
-						const endpoint = `/crm/v3/objects/${customObjectType}/batch/archive`;
-						const response = await hubspotApiRequest.call(this, 'POST', endpoint, requestBody);
-						errors.push(...(response ? getErrorsFromBatchResponse(response) : []));
-
-						const results = response?.results || [];
-
-						return [...results, ...errors];
-=======
 						const endpoint = `/crm/v3/objects/${objectType}/batch/archive`;
 						const response = await hubspotApiRequest.call(this, 'POST', endpoint, requestBody);
 						errors.push(...(response ? getErrorsFromBatchResponse(response) : []));
 
 						return [...(errors.length ? errors : [{ success: true }])];
->>>>>>> 70018d1a
 					}
 					if (operation === 'batchUpsert') {
 						const idProperty = this.getNodeParameter('idProperty', 0) as string | null;
@@ -1242,11 +1183,7 @@
 							idProperty: idProperty || undefined,
 							inputs: ([...new Array(batchSize)]).map((_, index) => ({ id: this.getNodeParameter('objectId', index + batchStart) as string })),
 						};
-<<<<<<< HEAD
-						const readEndpoint = `/crm/v3/objects/${customObjectType}/batch/read`;
-=======
 						const readEndpoint = `/crm/v3/objects/${objectType}/batch/read`;
->>>>>>> 70018d1a
 						const readResponse = await hubspotApiRequest.call(this, 'POST', readEndpoint, readRequestBody);
 						readResponse.results.forEach((result: { id: string, properties: Record<string, string> }) => {
 							idMap[idProperty ? result.properties[idProperty] : result.id] = result.id;
@@ -1291,13 +1228,8 @@
 								.map(element => ({ properties: element.properties })),
 						};
 
-<<<<<<< HEAD
-						const createEndpoint = `/crm/v3/objects/${customObjectType}/batch/create`;
-						const updateEndpoint = `/crm/v3/objects/${customObjectType}/batch/update`;
-=======
 						const createEndpoint = `/crm/v3/objects/${objectType}/batch/create`;
 						const updateEndpoint = `/crm/v3/objects/${objectType}/batch/update`;
->>>>>>> 70018d1a
 
 						const createResponse = createBody.inputs.length > 0
 							? await hubspotApiRequest.call(this, 'POST', createEndpoint, createBody)
@@ -2374,11 +2306,7 @@
 					}
 					//https://developers.hubspot.com/docs/api/crm/crm-custom-objects
 					if (resource === 'customObject') {
-<<<<<<< HEAD
-						const customObjectType = this.getNodeParameter('customObjectType', i, '') as string;
-=======
 						const objectType = this.getNodeParameter('objectType', i, '') as string;
->>>>>>> 70018d1a
 
 						if (operation === 'create') {
 							const additionalFields = this.getNodeParameter('additionalFields', i) as IDataObject;
@@ -2394,11 +2322,7 @@
 								}
 							}
 
-<<<<<<< HEAD
-							const endpoint = `/crm/v3/objects/${customObjectType}`;
-=======
 							const endpoint = `/crm/v3/objects/${objectType}`;
->>>>>>> 70018d1a
 
 							responseData = await hubspotApiRequest.call(this, 'POST', endpoint, { properties });
 						}
@@ -2418,11 +2342,7 @@
 								}
 							}
 
-<<<<<<< HEAD
-							const endpoint = `/crm/v3/objects/${customObjectType}/${objectId}`;
-=======
 							const endpoint = `/crm/v3/objects/${objectType}/${objectId}`;
->>>>>>> 70018d1a
 							responseData = await hubspotApiRequest.call(this, 'PATCH', endpoint, { properties }, idProperty ? { idProperty } : {});
 						}
 						if (operation === 'upsert') {
@@ -2449,11 +2369,7 @@
 							}
 
 							try {
-<<<<<<< HEAD
-								const endpoint = `/crm/v3/objects/${customObjectType}/${objectId}`;
-=======
 								const endpoint = `/crm/v3/objects/${objectType}/${objectId}`;
->>>>>>> 70018d1a
 								responseData = await hubspotApiRequest.call(this, 'PATCH', endpoint, { properties }, idProperty ? { idProperty } : {});
 							} catch (error) {
 								if ((error as NodeApiError).httpCode !== '404') {
@@ -2462,11 +2378,7 @@
 								if (!idProperty) {
 									throw new NodeOperationError(this.getNode(), 'A custom id property needs to be used when creating a new object');
 								}
-<<<<<<< HEAD
-								const endpoint = `/crm/v3/objects/${customObjectType}`;
-=======
 								const endpoint = `/crm/v3/objects/${objectType}`;
->>>>>>> 70018d1a
 								responseData = await hubspotApiRequest.call(this, 'POST', endpoint, { properties });
 							}
 						}
@@ -2492,11 +2404,7 @@
 							if (idProperty) {
 								qs.idProperty = idProperty;
 							}
-<<<<<<< HEAD
-							const endpoint = `/crm/v3/objects/${customObjectType}/${objectId}`;
-=======
 							const endpoint = `/crm/v3/objects/${objectType}/${objectId}`;
->>>>>>> 70018d1a
 							responseData = await hubspotApiRequest.call(this, 'GET', endpoint, {}, qs);
 						}
 						if (operation === 'search') {
@@ -2525,11 +2433,7 @@
 								...(additionalFields.sortBy ? { sorts: [additionalFields.sortBy] } : {}),
 							};
 
-<<<<<<< HEAD
-							const endpoint = `/crm/v3/objects/${customObjectType}/search`;
-=======
 							const endpoint = `/crm/v3/objects/${objectType}/search`;
->>>>>>> 70018d1a
 
 							if (returnAll) {
 								responseData = await hubspotApiRequestAllItems.call(this, 'results', 'POST', endpoint, body);
@@ -2576,15 +2480,6 @@
 									idProperty,
 									properties: [idProperty],
 								};
-<<<<<<< HEAD
-								const getEndpoint = `/crm/v3/objects/${customObjectType}/${objectId}`;
-								const idResponseData = await hubspotApiRequest.call(this, 'GET', getEndpoint, {}, qs);
-								realObjectId = idResponseData.id;
-							}
-
-							const endpoint = `/crm/v3/objects/${customObjectType}/${realObjectId}`;
-							responseData = await hubspotApiRequest.call(this, 'DELETE', endpoint);
-=======
 								const getEndpoint = `/crm/v3/objects/${objectType}/${objectId}`;
 								const idResponseData = await hubspotApiRequest
 									.call(this, 'GET', getEndpoint, {}, qs)
@@ -2601,7 +2496,6 @@
 							if (realObjectId) await hubspotApiRequest.call(this, 'DELETE', endpoint);
 
 							responseData = { success: true };
->>>>>>> 70018d1a
 						}
 					}
 					//https://developers.hubspot.com/docs/methods/deals/deals_overview
