import { EnableNodeToggleCommand } from './../models/history';
import { useHistoryStore } from '@/stores/history.store';
import { PLACEHOLDER_FILLED_AT_EXECUTION_TIME, CUSTOM_API_CALL_KEY } from '@/constants';

import type {
	ConnectionTypes,
	IBinaryKeyData,
	ICredentialType,
	INodeCredentialDescription,
	INodeCredentialsDetails,
	INodeExecutionData,
	INodeIssues,
	INodeIssueObjectProperty,
	INodeParameters,
	INodeProperties,
	INodeTypeDescription,
	IRunData,
	ITaskDataConnections,
	INode,
	INodePropertyOptions,
	IDataObject,
} from 'n8n-workflow';
import { NodeHelpers } from 'n8n-workflow';

import type {
	ICredentialsResponse,
	INodeUi,
	INodeUpdatePropertiesInformation,
	IUser,
	NodePanelType,
} from '@/Interface';

import { get } from 'lodash-es';

import { isObjectLiteral } from '@/utils';
import { getCredentialPermissions } from '@/permissions';
import { mapStores } from 'pinia';
import { useSettingsStore } from '@/stores/settings.store';
import { useUsersStore } from '@/stores/users.store';
import { useWorkflowsStore } from '@/stores/workflows.store';
import { useRootStore } from '@/stores';
import { useNodeTypesStore } from '@/stores/nodeTypes.store';
import { useCredentialsStore } from '@/stores/credentials.store';
import { defineComponent } from 'vue';

export const nodeHelpers = defineComponent({
	computed: {
		...mapStores(
			useCredentialsStore,
			useHistoryStore,
			useNodeTypesStore,
			useSettingsStore,
			useWorkflowsStore,
			useUsersStore,
			useRootStore,
		),
	},
	methods: {
		hasProxyAuth(node: INodeUi): boolean {
			return Object.keys(node.parameters).includes('nodeCredentialType');
		},

		isCustomApiCallSelected(nodeValues: INodeParameters): boolean {
			const { parameters } = nodeValues;

			if (!isObjectLiteral(parameters)) return false;

			return (
				(parameters.resource !== undefined && parameters.resource.includes(CUSTOM_API_CALL_KEY)) ||
				(parameters.operation !== undefined && parameters.operation.includes(CUSTOM_API_CALL_KEY))
			);
		},

		// Returns the parameter value
		getParameterValue(nodeValues: INodeParameters, parameterName: string, path: string) {
			return get(nodeValues, path ? path + '.' + parameterName : parameterName);
		},

		// Returns if the given parameter should be displayed or not
		displayParameter(
			nodeValues: INodeParameters,
			parameter: INodeProperties | INodeCredentialDescription,
			path: string,
			node: INodeUi | null,
		) {
			return NodeHelpers.displayParameterPath(nodeValues, parameter, path, node);
		},

		// Returns all the issues of the node
		getNodeIssues(
			nodeType: INodeTypeDescription | null,
			node: INodeUi,
			ignoreIssues?: string[],
		): INodeIssues | null {
			const pinDataNodeNames = Object.keys(this.workflowsStore.getPinData || {});

			let nodeIssues: INodeIssues | null = null;
			ignoreIssues = ignoreIssues || [];

			if (node.disabled === true || pinDataNodeNames.includes(node.name)) {
				// Ignore issues on disabled and pindata nodes
				return null;
			}

			if (nodeType === null) {
				// Node type is not known
				if (!ignoreIssues.includes('typeUnknown')) {
					nodeIssues = {
						typeUnknown: true,
					};
				}
			} else {
				// Node type is known

				// Add potential parameter issues
				if (!ignoreIssues.includes('parameters')) {
					nodeIssues = NodeHelpers.getNodeParametersIssues(nodeType.properties, node);
				}

				if (!ignoreIssues.includes('credentials')) {
					// Add potential credential issues
					const nodeCredentialIssues = this.getNodeCredentialIssues(node, nodeType);
					if (nodeIssues === null) {
						nodeIssues = nodeCredentialIssues;
					} else {
						NodeHelpers.mergeIssues(nodeIssues, nodeCredentialIssues);
					}
				}
			}

			if (this.hasNodeExecutionIssues(node) && !ignoreIssues.includes('execution')) {
				if (nodeIssues === null) {
					nodeIssues = {};
				}
				nodeIssues.execution = true;
			}

			return nodeIssues;
		},

		// Set the status on all the nodes which produced an error so that it can be
		// displayed in the node-view
		hasNodeExecutionIssues(node: INodeUi): boolean {
			const workflowResultData = this.workflowsStore.getWorkflowRunData;

			if (workflowResultData === null || !workflowResultData.hasOwnProperty(node.name)) {
				return false;
			}

			for (const taskData of workflowResultData[node.name]) {
				if (taskData.error !== undefined) {
					return true;
				}
			}

			return false;
		},

		reportUnsetCredential(credentialType: ICredentialType) {
			return {
				credentials: {
					[credentialType.name]: [
						this.$locale.baseText('nodeHelpers.credentialsUnset', {
							interpolate: {
								credentialType: credentialType.displayName,
							},
						}),
					],
				},
			};
		},

		// Updates the execution issues.
		updateNodesExecutionIssues() {
			const nodes = this.workflowsStore.allNodes;

			for (const node of nodes) {
				this.workflowsStore.setNodeIssue({
					node: node.name,
					type: 'execution',
					value: this.hasNodeExecutionIssues(node) ? true : null,
				});
			}
		},

		// Updates the credential-issues of the node
		updateNodeCredentialIssues(node: INodeUi): void {
			const fullNodeIssues: INodeIssues | null = this.getNodeCredentialIssues(node);

			let newIssues: INodeIssueObjectProperty | null = null;
			if (fullNodeIssues !== null) {
				newIssues = fullNodeIssues.credentials!;
			}

			this.workflowsStore.setNodeIssue({
				node: node.name,
				type: 'credentials',
				value: newIssues,
			});
		},

		// Updates the parameter-issues of the node
		updateNodeParameterIssues(node: INodeUi, nodeType?: INodeTypeDescription): void {
			if (nodeType === undefined) {
				nodeType = this.nodeTypesStore.getNodeType(node.type, node.typeVersion);
			}

			if (nodeType === null) {
				// Could not find nodeType so can not update issues
				return;
			}

			// All data got updated everywhere so update now the issues
			const fullNodeIssues: INodeIssues | null = NodeHelpers.getNodeParametersIssues(
				nodeType!.properties,
				node,
			);

			let newIssues: INodeIssueObjectProperty | null = null;
			if (fullNodeIssues !== null) {
				newIssues = fullNodeIssues.parameters!;
			}

			this.workflowsStore.setNodeIssue({
				node: node.name,
				type: 'parameters',
				value: newIssues,
			});
		},

		// Returns all the credential-issues of the node
		getNodeCredentialIssues(node: INodeUi, nodeType?: INodeTypeDescription): INodeIssues | null {
			if (node.disabled) {
				// Node is disabled
				return null;
			}

			if (!nodeType) {
				nodeType = this.nodeTypesStore.getNodeType(node.type, node.typeVersion);
			}

			if (!nodeType?.credentials) {
				// Node does not need any credentials or nodeType could not be found
				return null;
			}

			const foundIssues: INodeIssueObjectProperty = {};

			let userCredentials: ICredentialsResponse[] | null;
			let credentialType: ICredentialType | undefined;
			let credentialDisplayName: string;
			let selectedCredentials: INodeCredentialsDetails;

			const { authentication, genericAuthType, nodeCredentialType } =
				node.parameters as HttpRequestNode.V2.AuthParams;

			if (
				authentication === 'genericCredentialType' &&
				genericAuthType !== '' &&
				selectedCredsAreUnusable(node, genericAuthType)
			) {
				const credential = this.credentialsStore.getCredentialTypeByName(genericAuthType);
				return credential ? this.reportUnsetCredential(credential) : null;
			}

			if (
				this.hasProxyAuth(node) &&
				authentication === 'predefinedCredentialType' &&
				nodeCredentialType !== '' &&
				node.credentials !== undefined
			) {
				const stored = this.credentialsStore.getCredentialsByType(nodeCredentialType);

				if (selectedCredsDoNotExist(node, nodeCredentialType, stored)) {
					const credential = this.credentialsStore.getCredentialTypeByName(nodeCredentialType);
					return credential ? this.reportUnsetCredential(credential) : null;
				}
			}

			if (
				this.hasProxyAuth(node) &&
				authentication === 'predefinedCredentialType' &&
				nodeCredentialType !== '' &&
				selectedCredsAreUnusable(node, nodeCredentialType)
			) {
				const credential = this.credentialsStore.getCredentialTypeByName(nodeCredentialType);
				return credential ? this.reportUnsetCredential(credential) : null;
			}

			for (const credentialTypeDescription of nodeType.credentials) {
				// Check if credentials should be displayed else ignore
				if (!this.displayParameter(node.parameters, credentialTypeDescription, '', node)) {
					continue;
				}

				// Get the display name of the credential type
				credentialType = this.credentialsStore.getCredentialTypeByName(
					credentialTypeDescription.name,
				);
				if (credentialType === null) {
					credentialDisplayName = credentialTypeDescription.name;
				} else {
					credentialDisplayName = credentialType.displayName;
				}

				if (!node.credentials?.[credentialTypeDescription.name]) {
					// Credentials are not set
					if (credentialTypeDescription.required) {
						foundIssues[credentialTypeDescription.name] = [
							this.$locale.baseText('nodeIssues.credentials.notSet', {
								interpolate: { type: nodeType.displayName },
							}),
						];
					}
				} else {
					// If they are set check if the value is valid
					selectedCredentials = node.credentials[credentialTypeDescription.name];
					if (typeof selectedCredentials === 'string') {
						selectedCredentials = {
							id: null,
							name: selectedCredentials,
						};
					}

					const usersStore = useUsersStore();
					const currentUser = usersStore.currentUser || ({} as IUser);
					userCredentials = this.credentialsStore
						.getCredentialsByType(credentialTypeDescription.name)
						.filter((credential: ICredentialsResponse) => {
							const permissions = getCredentialPermissions(currentUser, credential);
							return permissions.use;
						});

					if (userCredentials === null) {
						userCredentials = [];
					}

					if (selectedCredentials.id) {
						const idMatch = userCredentials.find(
							(credentialData) => credentialData.id === selectedCredentials.id,
						);
						if (idMatch) {
							continue;
						}
					}

					const nameMatches = userCredentials.filter(
						(credentialData) => credentialData.name === selectedCredentials.name,
					);
					if (nameMatches.length > 1) {
						foundIssues[credentialTypeDescription.name] = [
							this.$locale.baseText('nodeIssues.credentials.notIdentified', {
								interpolate: { name: selectedCredentials.name, type: credentialDisplayName },
							}),
							this.$locale.baseText('nodeIssues.credentials.notIdentified.hint'),
						];
						continue;
					}

					if (nameMatches.length === 0) {
						const isInstanceOwner = this.usersStore.isInstanceOwner;
						const isCredentialUsedInWorkflow =
							this.workflowsStore.usedCredentials?.[selectedCredentials.id as string];

						if (!isCredentialUsedInWorkflow && !isInstanceOwner) {
							foundIssues[credentialTypeDescription.name] = [
								this.$locale.baseText('nodeIssues.credentials.doNotExist', {
									interpolate: { name: selectedCredentials.name, type: credentialDisplayName },
								}),
								this.$locale.baseText('nodeIssues.credentials.doNotExist.hint'),
							];
						}
					}
				}
			}

			// TODO: Could later check also if the node has access to the credentials
			if (Object.keys(foundIssues).length === 0) {
				return null;
			}

			return {
				credentials: foundIssues,
			};
		},

		// Updates the node credential issues
		updateNodesCredentialsIssues() {
			const nodes = this.workflowsStore.allNodes;
			let issues: INodeIssues | null;

			for (const node of nodes) {
				issues = this.getNodeCredentialIssues(node);

				this.workflowsStore.setNodeIssue({
					node: node.name,
					type: 'credentials',
					value: issues === null ? null : issues.credentials,
				});
			}
		},

		getNodeInputData(
			node: INodeUi | null,
			runIndex = 0,
			outputIndex = 0,
			paneType: NodePanelType = 'output',
			connectionType: ConnectionTypes = 'main',
		): INodeExecutionData[] {
			if (node === null) {
				return [];
			}
			if (this.workflowsStore.getWorkflowExecution === null) {
				return [];
			}

			const executionData = this.workflowsStore.getWorkflowExecution.data;
			if (!executionData?.resultData) {
				// unknown status
				return [];
			}
			const runData = executionData.resultData.runData;

<<<<<<< HEAD
			const taskData = get(runData, `[${node.name}][${runIndex}]`);
			if (!taskData) {
=======
			if (
				!runData?.[node.name]?.[runIndex].data ||
				runData[node.name][runIndex].data === undefined
			) {
>>>>>>> 96874103
				return [];
			}

			let data: ITaskDataConnections | undefined = taskData.data!;
			if (paneType === 'input' && taskData.inputOverride) {
				data = taskData.inputOverride!;
			}

			if (!data) {
				return [];
			}

			return this.getInputData(data, outputIndex, connectionType);
		},

		// Returns the data of the main input
		getInputData(
			connectionsData: ITaskDataConnections,
			outputIndex: number,
			connectionType: ConnectionTypes = 'main',
		): INodeExecutionData[] {
			if (
				!connectionsData ||
				!connectionsData.hasOwnProperty(connectionType) ||
				connectionsData[connectionType] === undefined ||
				connectionsData[connectionType].length < outputIndex ||
				connectionsData[connectionType][outputIndex] === null
			) {
				return [];
			}
			return connectionsData[connectionType][outputIndex] as INodeExecutionData[];
		},

		// Returns all the binary data of all the entries
		getBinaryData(
			workflowRunData: IRunData | null,
			node: string | null,
			runIndex: number,
			outputIndex: number,
			connectionType: ConnectionTypes = 'main',
		): IBinaryKeyData[] {
			if (node === null) {
				return [];
			}

			const runData: IRunData | null = workflowRunData;

			if (!runData?.[node]?.[runIndex]?.data) {
				return [];
			}

			const inputData = this.getInputData(
				runData[node][runIndex].data!,
				outputIndex,
				connectionType,
			);

			const returnData: IBinaryKeyData[] = [];
			for (let i = 0; i < inputData.length; i++) {
				if (inputData[i].hasOwnProperty('binary') && inputData[i].binary !== undefined) {
					returnData.push(inputData[i].binary!);
				}
			}

			return returnData;
		},

		disableNodes(nodes: INodeUi[], trackHistory = false) {
			if (trackHistory) {
				this.historyStore.startRecordingUndo();
			}
			for (const node of nodes) {
				const oldState = node.disabled;
				// Toggle disabled flag
				const updateInformation = {
					name: node.name,
					properties: {
						disabled: !oldState,
					} as IDataObject,
				} as INodeUpdatePropertiesInformation;

				this.$telemetry.track('User set node enabled status', {
					node_type: node.type,
					is_enabled: node.disabled,
					workflow_id: this.workflowsStore.workflowId,
				});

				this.workflowsStore.updateNodeProperties(updateInformation);
				this.workflowsStore.clearNodeExecutionData(node.name);
				this.updateNodeParameterIssues(node);
				this.updateNodeCredentialIssues(node);
				if (trackHistory) {
					this.historyStore.pushCommandToUndo(
						new EnableNodeToggleCommand(node.name, oldState === true, node.disabled === true),
					);
				}
			}
			if (trackHistory) {
				this.historyStore.stopRecordingUndo();
			}
		},
		// @ts-ignore
		getNodeSubtitle(data, nodeType, workflow): string | undefined {
			if (!data) {
				return undefined;
			}

			if (data.notesInFlow) {
				return data.notes;
			}

			if (nodeType !== null && nodeType.subtitle !== undefined) {
				try {
					return workflow.expression.getSimpleParameterValue(
						data as INode,
						nodeType.subtitle,
						'internal',
						this.rootStore.timezone,
						{},
						undefined,
						PLACEHOLDER_FILLED_AT_EXECUTION_TIME,
					) as string | undefined;
				} catch (e) {
					return undefined;
				}
			}

			if (data.parameters.operation !== undefined) {
				const operation = data.parameters.operation as string;
				if (nodeType === null) {
					return operation;
				}

				const operationData: INodeProperties = nodeType.properties.find(
					(property: INodeProperties) => {
						return property.name === 'operation';
					},
				);
				if (operationData === undefined) {
					return operation;
				}

				if (operationData.options === undefined) {
					return operation;
				}

				const optionData = operationData.options.find((option) => {
					return (option as INodePropertyOptions).value === data.parameters.operation;
				});
				if (optionData === undefined) {
					return operation;
				}

				return optionData.name;
			}
			return undefined;
		},
	},
});

/**
 * Whether the node has no selected credentials, or none of the node's
 * selected credentials are of the specified type.
 */
function selectedCredsAreUnusable(node: INodeUi, credentialType: string) {
	return !node.credentials || !Object.keys(node.credentials).includes(credentialType);
}

/**
 * Whether the node's selected credentials of the specified type
 * can no longer be found in the database.
 */
function selectedCredsDoNotExist(
	node: INodeUi,
	nodeCredentialType: string,
	storedCredsByType: ICredentialsResponse[] | null,
) {
	if (!node.credentials || !storedCredsByType) return false;

	const selectedCredsByType = node.credentials[nodeCredentialType];

	if (!selectedCredsByType) return false;

	return !storedCredsByType.find((c) => c.id === selectedCredsByType.id);
}

declare namespace HttpRequestNode {
	namespace V2 {
		type AuthParams = {
			authentication: 'none' | 'genericCredentialType' | 'predefinedCredentialType';
			genericAuthType: string;
			nodeCredentialType: string;
		};
	}
}<|MERGE_RESOLUTION|>--- conflicted
+++ resolved
@@ -421,15 +421,8 @@
 			}
 			const runData = executionData.resultData.runData;
 
-<<<<<<< HEAD
 			const taskData = get(runData, `[${node.name}][${runIndex}]`);
 			if (!taskData) {
-=======
-			if (
-				!runData?.[node.name]?.[runIndex].data ||
-				runData[node.name][runIndex].data === undefined
-			) {
->>>>>>> 96874103
 				return [];
 			}
 
