--- conflicted
+++ resolved
@@ -1,8 +1,4 @@
 import Vue from 'vue';
-<<<<<<< HEAD
-import Router from 'vue-router';
-=======
->>>>>>> a1e7bccf
 
 import ChangePasswordView from './views/ChangePasswordView.vue';
 import ErrorView from './views/ErrorView.vue';
@@ -15,8 +11,6 @@
 import SetupView from './views/SetupView.vue';
 import SigninView from './views/SigninView.vue';
 import SignupView from './views/SignupView.vue';
-<<<<<<< HEAD
-=======
 import Router, { Route } from 'vue-router';
 
 import TemplatesCollectionView from '@/views/TemplatesCollectionView.vue';
@@ -24,7 +18,6 @@
 import TemplatesSearchView from '@/views/TemplatesSearchView.vue';
 import { Store } from 'vuex';
 import { IRootState } from './Interface';
->>>>>>> a1e7bccf
 
 Vue.use(Router);
 
