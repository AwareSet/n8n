--- conflicted
+++ resolved
@@ -388,53 +388,6 @@
 		console.error(err);
 	},
 	watch: {
-<<<<<<< HEAD
-=======
-		// Listen to route changes and load the workflow accordingly
-		$route(to: Route, from: Route) {
-			this.readOnlyEnvRouteCheck();
-
-			const currentTab = getNodeViewTab(to);
-			const nodeViewNotInitialized = !this.uiStore.nodeViewInitialized;
-			let workflowChanged =
-				from.params.name !== to.params.name &&
-				// Both 'new' and __EMPTY__ are new workflow names, so ignore them when detecting if wf changed
-				!(from.params.name === 'new' && this.currentWorkflow === PLACEHOLDER_EMPTY_WORKFLOW_ID) &&
-				!(from.name === VIEWS.NEW_WORKFLOW) &&
-				// Also ignore if workflow id changes when saving new workflow
-				to.params.action !== 'workflowSave';
-			const isOpeningTemplate = to.name === VIEWS.TEMPLATE_IMPORT;
-
-			// When entering this tab:
-			if (currentTab === MAIN_HEADER_TABS.WORKFLOW || isOpeningTemplate) {
-				if (workflowChanged || nodeViewNotInitialized || isOpeningTemplate) {
-					this.startLoading();
-					if (nodeViewNotInitialized) {
-						const previousDirtyState = this.uiStore.stateIsDirty;
-						this.resetWorkspace();
-						this.uiStore.stateIsDirty = previousDirtyState;
-					}
-					void this.loadCredentials();
-					void this.initView().then(() => {
-						this.stopLoading();
-						if (this.blankRedirect) {
-							this.blankRedirect = false;
-						}
-					});
-				}
-			}
-			// Also, when landing on executions tab, check if workflow data is changed
-			if (currentTab === MAIN_HEADER_TABS.EXECUTIONS) {
-				workflowChanged =
-					from.params.name !== to.params.name &&
-					!(to.params.name === 'new' && from.params.name === undefined);
-				if (workflowChanged) {
-					// This will trigger node view to update next time workflow tab is opened
-					this.uiStore.nodeViewInitialized = false;
-				}
-			}
-		},
->>>>>>> 63ffe67d
 		activeNode() {
 			// When a node gets set as active deactivate the create-menu
 			this.createNodeActive = false;
@@ -810,14 +763,7 @@
 				this.workflowsStore.setWorkflowPinData(data.workflowData.pinData);
 			}
 
-<<<<<<< HEAD
 			await this.addNodes(data.workflowData.nodes, data.workflowData.connections);
-=======
-			await this.addNodes(
-				deepCopy(data.workflowData.nodes),
-				deepCopy(data.workflowData.connections),
-			);
->>>>>>> 63ffe67d
 			await this.$nextTick();
 			this.canvasStore.zoomToFit();
 			this.uiStore.stateIsDirty = false;
@@ -888,10 +834,7 @@
 				this.workflowsStore.setWorkflowPinData(data.workflow.pinData);
 			}
 
-<<<<<<< HEAD
 			this.canvasStore.resetZoom();
-=======
->>>>>>> 63ffe67d
 			await this.$nextTick();
 			this.canvasStore.zoomToFit();
 		},
@@ -921,17 +864,6 @@
 				return;
 			}
 
-<<<<<<< HEAD
-=======
-			data.workflow.nodes = NodeViewUtils.getFixedNodesList(data.workflow.nodes) as INodeUi[];
-
-			data.workflow.nodes?.forEach((node) => {
-				if (node.credentials) {
-					delete node.credentials;
-				}
-			});
-
->>>>>>> 63ffe67d
 			this.blankRedirect = true;
 			await this.$router.replace({ name: VIEWS.NEW_WORKFLOW, query: { templateId } });
 
@@ -2638,31 +2570,6 @@
 			} else if (this.workflow) {
 				await this.importWorkflowExact({ workflow: this.workflow });
 			} else {
-<<<<<<< HEAD
-=======
-				if (this.uiStore.stateIsDirty && !this.readOnlyEnv) {
-					const confirmModal = await this.confirm(
-						this.$locale.baseText('generic.unsavedWork.confirmMessage.message'),
-						{
-							title: this.$locale.baseText('generic.unsavedWork.confirmMessage.headline'),
-							type: 'warning',
-							confirmButtonText: this.$locale.baseText(
-								'generic.unsavedWork.confirmMessage.confirmButtonText',
-							),
-							cancelButtonText: this.$locale.baseText(
-								'generic.unsavedWork.confirmMessage.cancelButtonText',
-							),
-							showClose: true,
-						},
-					);
-					if (confirmModal === MODAL_CONFIRM) {
-						const saved = await this.saveCurrentWorkflow();
-						if (saved) await this.settingsStore.fetchPromptsData();
-					} else if (confirmModal === MODAL_CLOSE) {
-						return;
-					}
-				}
->>>>>>> 63ffe67d
 				// Load a workflow
 				let workflowId = null as string | null;
 				if (this.$route.params.name) {
@@ -3944,12 +3851,7 @@
 			);
 			return;
 		}
-<<<<<<< HEAD
 		jsPlumbBrowserUiReady(async () => {
-=======
-
-		ready(async () => {
->>>>>>> 63ffe67d
 			try {
 				try {
 					this.bindCanvasEvents();
@@ -4043,27 +3945,6 @@
 		dataPinningEventBus.off('unpin-data', this.removePinDataConnections);
 		nodeViewEventBus.off('saveWorkflow', this.saveCurrentWorkflowExternal);
 	},
-<<<<<<< HEAD
-=======
-	beforeUnmount() {
-		// Make sure the event listeners get removed again else we
-		// could add up with them registered multiple times
-		document.removeEventListener('keydown', this.keyDown);
-		document.removeEventListener('keyup', this.keyUp);
-		this.unregisterCustomAction('showNodeCreator');
-
-		this.resetWorkspace();
-		this.instance.unbind();
-		this.instance.destroy();
-		this.uiStore.stateIsDirty = false;
-		window.removeEventListener('message', this.onPostMessageReceived);
-		nodeViewEventBus.off('newWorkflow', this.newWorkflow);
-		nodeViewEventBus.off('importWorkflowData', this.onImportWorkflowDataEvent);
-		nodeViewEventBus.off('importWorkflowUrl', this.onImportWorkflowUrlEvent);
-		this.workflowsStore.setWorkflowId(PLACEHOLDER_EMPTY_WORKFLOW_ID);
-		sourceControlEventBus.off('pull', this.onSourceControlPull);
-	},
->>>>>>> 63ffe67d
 });
 </script>
 
@@ -4122,11 +4003,7 @@
 	align-items: center;
 	left: 50%;
 	transform: translateX(-50%);
-<<<<<<< HEAD
-	bottom: 42px;
-=======
 	bottom: var(--spacing-2xl);
->>>>>>> 63ffe67d
 	width: auto;
 	z-index: 2;
 
